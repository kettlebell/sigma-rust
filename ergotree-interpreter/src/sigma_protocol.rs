//! Sigma protocols(First ProverMessage & Second ProverMessage)

#![deny(clippy::unwrap_used)]

pub mod private_input;
pub mod prover;
pub mod verifier;

mod challenge;
mod crypto_utils;
mod dht_protocol;
pub mod dlog_protocol;
mod fiat_shamir;
mod gf2_192;
<<<<<<< HEAD
mod gf2_192poly;
pub mod proof_tree;
pub mod sig_serializer;
pub mod unchecked_tree;
pub mod unproven_tree;
=======
mod proof_tree;
mod sig_serializer;
mod unchecked_tree;
mod unproven_tree;
>>>>>>> 28693c89

use elliptic_curve::generic_array::GenericArray;
use elliptic_curve::ops::Reduce;
use ergotree_ir::sigma_protocol::sigma_boolean::SigmaBoolean;
use k256::Scalar;

use dlog_protocol::FirstDlogProverMessage;
use k256::U256;
use unchecked_tree::UncheckedTree;
use unproven_tree::{UnprovenLeaf, UnprovenSchnorr};

use self::challenge::Challenge;
use self::dht_protocol::FirstDhTupleProverMessage;
use self::unchecked_tree::UncheckedSchnorr;

use derive_more::From;
use derive_more::TryInto;

/** The message sent by a prover to its associated verifier as part of a sigma protocol interaction. */
pub trait ProverMessage {
    /// serialized message
    fn bytes(&self) -> Vec<u8>;
}

/** First message from the prover (message `a` of `SigmaProtocol`)*/
#[derive(PartialEq, Debug, Clone, From, TryInto)]
pub enum FirstProverMessage {
    /// Discrete log
    FirstDlogProverMessage(FirstDlogProverMessage),
    /// DH tupl
    FirstDhtProverMessage(FirstDhTupleProverMessage),
}

impl ProverMessage for FirstProverMessage {
    fn bytes(&self) -> Vec<u8> {
        match self {
            FirstProverMessage::FirstDlogProverMessage(fdpm) => fdpm.bytes(),
            FirstProverMessage::FirstDhtProverMessage(fdhtpm) => fdhtpm.bytes(),
        }
    }
}

/** Size of the binary representation of any group element (2 ^ groupSizeBits == <number of elements in a group>) */
pub(crate) const GROUP_SIZE_BITS: usize = 256;
/** Number of bytes to represent any group element as byte array */
pub(crate) const GROUP_SIZE: usize = GROUP_SIZE_BITS / 8;

/// Byte array of Group size (32 bytes)
#[derive(PartialEq, Eq, Debug, Clone)]
pub(crate) struct GroupSizedBytes(pub(crate) Box<[u8; GROUP_SIZE]>);

impl From<GroupSizedBytes> for Scalar {
    fn from(b: GroupSizedBytes) -> Self {
        let sl: &[u8] = b.0.as_ref();
        <Scalar as Reduce<U256>>::from_be_bytes_reduced(GenericArray::clone_from_slice(sl))
    }
}

impl From<&[u8; GROUP_SIZE]> for GroupSizedBytes {
    fn from(b: &[u8; GROUP_SIZE]) -> Self {
        GroupSizedBytes(Box::new(*b))
    }
}

/** A size of challenge in Sigma protocols, in bits.
 * If this anything but 192, threshold won't work, because we have polynomials over GF(2^192) and no others.
 * We get the challenge by reducing hash function output to proper value.
 */
pub const SOUNDNESS_BITS: usize = 192;
/// A size of challenge in Sigma protocols, in bytes
pub const SOUNDNESS_BYTES: usize = SOUNDNESS_BITS / 8;

#[cfg(test)]
#[cfg(feature = "arbitrary")]
mod tests {
    use super::*;

    #[allow(clippy::assertions_on_constants)]
    #[test]
    fn ensure_soundness_bits() {
        // see SOUNDNESS_BITS doc comment
        assert!(SOUNDNESS_BITS < GROUP_SIZE_BITS);
        // blake2b hash function requirements
        assert!(SOUNDNESS_BYTES * 8 <= 512);
        assert!(SOUNDNESS_BYTES % 8 == 0);
    }
}<|MERGE_RESOLUTION|>--- conflicted
+++ resolved
@@ -1,4 +1,4 @@
-//! Sigma protocols(First ProverMessage & Second ProverMessage)
+//! Sigma protocols
 
 #![deny(clippy::unwrap_used)]
 
@@ -12,18 +12,10 @@
 pub mod dlog_protocol;
 mod fiat_shamir;
 mod gf2_192;
-<<<<<<< HEAD
-mod gf2_192poly;
 pub mod proof_tree;
 pub mod sig_serializer;
 pub mod unchecked_tree;
 pub mod unproven_tree;
-=======
-mod proof_tree;
-mod sig_serializer;
-mod unchecked_tree;
-mod unproven_tree;
->>>>>>> 28693c89
 
 use elliptic_curve::generic_array::GenericArray;
 use elliptic_curve::ops::Reduce;
