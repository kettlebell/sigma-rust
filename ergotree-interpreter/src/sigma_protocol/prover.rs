//! Interpreter with enhanced functionality to prove statements.

mod context_extension;
mod prover_result;

pub mod hint;

use crate::eval::reduce_to_crypto;
<<<<<<< HEAD
use crate::sigma_protocol::{crypto_utils, dht_protocol};
=======
use crate::sigma_protocol::crypto_utils::secure_random_bytes;
use crate::sigma_protocol::dht_protocol;
>>>>>>> 59812a0d
use crate::sigma_protocol::fiat_shamir::fiat_shamir_hash_fn;
use crate::sigma_protocol::fiat_shamir::fiat_shamir_tree_to_bytes;
use crate::sigma_protocol::gf2_192poly::Gf2_192Poly;
use crate::sigma_protocol::proof_tree::ProofTree;
use crate::sigma_protocol::unchecked_tree::{UncheckedDhTuple, UncheckedLeaf};
use crate::sigma_protocol::unproven_tree::CandUnproven;
use crate::sigma_protocol::unproven_tree::CorUnproven;
use crate::sigma_protocol::unproven_tree::NodePosition;
use crate::sigma_protocol::unproven_tree::UnprovenDhTuple;
use crate::sigma_protocol::Challenge;
use crate::sigma_protocol::UnprovenLeaf;
use crate::sigma_protocol::SOUNDNESS_BYTES;
use ergotree_ir::sigma_protocol::sigma_boolean::SigmaBoolean;
use ergotree_ir::sigma_protocol::sigma_boolean::SigmaConjectureItems;
use std::convert::TryInto;
use std::rc::Rc;

pub use context_extension::*;
use ergotree_ir::ergo_tree::ErgoTree;
use ergotree_ir::ergo_tree::ErgoTreeError;
use ergotree_ir::sigma_protocol::sigma_boolean::SigmaConjecture;
use ergotree_ir::sigma_protocol::sigma_boolean::SigmaProofOfKnowledgeTree;
pub use prover_result::*;

use self::hint::HintsBag;

use super::dlog_protocol;
use super::fiat_shamir::FiatShamirTreeSerializationError;
use super::private_input::PrivateInput;
use super::proof_tree;
use super::proof_tree::ProofTreeLeaf;
use super::sig_serializer::serialize_sig;
use super::unchecked_tree::UncheckedConjecture;
use super::unchecked_tree::UncheckedSchnorr;
use super::unchecked_tree::UncheckedTree;
use super::unproven_tree::CthresholdUnproven;
use super::unproven_tree::UnprovenConjecture;
use super::unproven_tree::UnprovenSchnorr;
use super::unproven_tree::UnprovenTree;
use super::FirstProverMessage::FirstDhtProverMessage;
use super::FirstProverMessage::FirstDlogProverMessage;

use crate::eval::context::Context;
use crate::eval::env::Env;
use crate::eval::EvalError;

use thiserror::Error;
use ergotree_ir::sigma_protocol::dlog_group;
use crate::sigma_protocol::dlog_protocol::SecondDlogProverMessage;

/// Prover errors
#[derive(Error, PartialEq, Eq, Debug, Clone)]
pub enum ProverError {
    /// Failed to parse ErgoTree
    #[error("Ergo tree error: {0}")]
    ErgoTreeError(ErgoTreeError),
    /// Failed to evaluate ErgoTree
    #[error("Evaluation error: {0}")]
    EvalError(EvalError),
    /// Script reduced to false
    #[error("Script reduced to false")]
    ReducedToFalse,
    /// Failed on step2(prover does not have enough witnesses to perform the proof)
    #[error("Failed on step2(prover does not have enough witnesses to perform the proof)")]
    TreeRootIsNotReal,
    /// Simulated leaf does not have challenge
    #[error("Simulated leaf does not have challenge")]
    SimulatedLeafWithoutChallenge,
    /// Lacking challenge on step 9 for "real" unproven tree
    #[error("Lacking challenge on step 9 for \"real\" unproven tree")]
    RealUnprovenTreeWithoutChallenge,
    /// Cannot find a secret for "real" unproven leaf
    #[error("Cannot find a secret for \"real\" unproven leaf")]
    SecretNotFound,
    /// Unexpected value encountered
    #[error("Unexpected: {0}")]
    Unexpected(String),
    /// Error while tree serialization for Fiat-Shamir hash
    #[error("Fiat-Shamir tree serialization error: {0}")]
    FiatShamirTreeSerializationError(FiatShamirTreeSerializationError),
    /// Not yet implemented
    #[error("not yet implemented: {0}")]
    NotYetImplemented(String),
}

impl From<ErgoTreeError> for ProverError {
    fn from(e: ErgoTreeError) -> Self {
        ProverError::ErgoTreeError(e)
    }
}

impl From<FiatShamirTreeSerializationError> for ProverError {
    fn from(e: FiatShamirTreeSerializationError) -> Self {
        ProverError::FiatShamirTreeSerializationError(e)
    }
}

/// Prover
pub trait Prover {
    /// Secrets of the prover
    fn secrets(&self) -> &[PrivateInput];

    /// The comments in this section are taken from the algorithm for the
    /// Sigma-protocol prover as described in the ErgoScript white-paper
    /// <https://ergoplatform.org/docs/ErgoScript.pdf>, Appendix A
    ///  
    /// Generate proofs for the given message for ErgoTree reduced to Sigma boolean expression
    fn prove(
        &self,
        tree: &ErgoTree,
        env: &Env,
        ctx: Rc<Context>,
        message: &[u8],
        hints_bag: &HintsBag,
    ) -> Result<ProverResult, ProverError> {
        let expr = tree.proposition()?;
        let ctx_ext = ctx.extension.clone();
        let reduction_result =
            reduce_to_crypto(expr.as_ref(), env, ctx).map_err(ProverError::EvalError)?;
        self.generate_proof(reduction_result.sigma_prop, message, hints_bag, ctx_ext)
    }

    /// Generate proofs for the given message for the given Sigma boolean expression
    fn generate_proof(
        &self,
        sigmabool: SigmaBoolean,
        message: &[u8],
        hints_bag: &HintsBag,
        ctx_ext: ContextExtension,
    ) -> Result<ProverResult, ProverError> {
        let unchecked_tree_opt = match sigmabool {
            SigmaBoolean::TrivialProp(true) => Ok(None),
            SigmaBoolean::TrivialProp(false) => Err(ProverError::ReducedToFalse),
            sb => {
                let tree = convert_to_unproven(sb)?;
                let unchecked_tree = prove_to_unchecked(self, tree, message, hints_bag)?;
                Ok(Some(unchecked_tree))
            }
        }?;
        let proof = match unchecked_tree_opt {
            Some(tree) => serialize_sig(tree),
            None => ProofBytes::Empty,
        };
        Ok(ProverResult {
            proof,
            extension: ctx_ext,
        })
    }
}

/// The comments in this section are taken from the algorithm for the
/// Sigma-protocol prover as described in the white paper
/// <https://ergoplatform.org/docs/ErgoScript.pdf> (Appendix A)
// if we are concerned about timing attacks against the prover, we should make sure that this code
//  takes the same amount of time regardless of which nodes are real and which nodes are simulated
//  In particular, we should avoid the use of exists and forall, because they short-circuit the evaluation
//  once the right value is (or is not) found. We should also make all loops look similar, the same
//  amount of copying is done regardless of what's real or simulated,
//  real vs. simulated computations take the same time, etc.
fn prove_to_unchecked<P: Prover + ?Sized>(
    prover: &P,
    unproven_tree: UnprovenTree,
    message: &[u8],
    hints_bag: &HintsBag,
) -> Result<UncheckedTree, ProverError> {
    // Prover Step 1: Mark as real everything the prover can prove
    let step1 = mark_real(prover, unproven_tree, hints_bag)?;
    // dbg!(&step1);

    // Prover Step 2: If the root of the tree is marked "simulated" then the prover does not have enough witnesses
    // to perform the proof. Abort.
    if !step1.is_real() {
        return Err(ProverError::TreeRootIsNotReal);
    }

    // Prover Step 3: Change some "real" nodes to "simulated" to make sure each node
    // has the right number of simulated children.
    let step3 = polish_simulated(prover, step1)?;
    // dbg!(&step3);

    // Prover Steps 4, 5, and 6 together: find challenges for simulated nodes; simulate simulated leaves;
    // compute commitments for real leaves
    let step6 = simulate_and_commit(step3, hints_bag)?;
    // dbg!(&step6);

    // Prover Steps 7: convert the relevant information in the tree (namely, tree structure, node types,
    // the statements being proven and commitments at the leaves)
    // to a string
    let var_name = fiat_shamir_tree_to_bytes(&step6.clone().into())?;
    let mut s = var_name;

    // Prover Step 8: compute the challenge for the root of the tree as the Fiat-Shamir hash of s
    // and the message being signed.
    s.append(&mut message.to_vec());
    let root_challenge: Challenge = fiat_shamir_hash_fn(s.as_slice()).into();
    let step8 = step6.with_challenge(root_challenge);
    // dbg!(&step8);

    // Prover Step 9: complete the proof by computing challenges at real nodes and additionally responses at real leaves
    let step9 = proving(prover, step8.into(), hints_bag)?;
    // dbg!(&step9);
    // Prover Step 10: output the right information into the proof
    convert_to_unchecked(step9)
}

/**
 Prover Step 1: This step will mark as "real" every node for which the prover can produce a real proof.
 This step may mark as "real" more nodes than necessary if the prover has more than the minimal
 necessary number of witnesses (for example, more than one child of an OR).
 This will be corrected in the next step.
 In a bottom-up traversal of the tree, do the following for each node:
*/
fn mark_real<P: Prover + ?Sized>(
    prover: &P,
    unproven_tree: UnprovenTree,
    hints_bag: &HintsBag,
) -> Result<UnprovenTree, ProverError> {
    proof_tree::rewrite(unproven_tree.into(), &|tree| {
        Ok(match tree {
            ProofTree::UnprovenTree(unp) => match unp {
                UnprovenTree::UnprovenLeaf(unp_leaf) => {
                    // If the node is a leaf, mark it "real'' if either the witness for it is
                    // available or a hint shows the secret is known to an external participant in multi-signing;
                    // else mark it "simulated"
                    let secret_known = hints_bag.real_images().contains(&unp_leaf.proposition())
                        || prover
                            .secrets()
                            .iter()
                            .any(|s| s.public_image() == unp_leaf.proposition());
                    Some(unp_leaf.clone().with_simulated(!secret_known).into())
                }
                UnprovenTree::UnprovenConjecture(unp_conj) => match unp_conj {
                    UnprovenConjecture::CandUnproven(cand) => {
                        // If the node is AND, mark it "real" if all of its children are marked real; else mark it "simulated"
                        let simulated = cast_to_unp(cand.children.clone())?
                            .iter()
                            .any(|c| c.simulated());
                        Some(
                            CandUnproven {
                                simulated,
                                ..cand.clone()
                            }
                            .into(),
                        )
                    }
                    UnprovenConjecture::CorUnproven(cor) => {
                        // If the node is OR, mark it "real" if at least one child is marked real; else mark it "simulated"
                        let simulated = cast_to_unp(cor.children.clone())?
                            .iter()
                            .all(|c| c.simulated());
                        Some(
                            CorUnproven {
                                simulated,
                                ..cor.clone()
                            }
                            .into(),
                        )
                    }
                    UnprovenConjecture::CthresholdUnproven(ct) => {
                        // If the node is THRESHOLD(k), mark it "real" if at least k of its children are marked real; else mark it "simulated"
                        let simulated = cast_to_unp(ct.children.clone())?
                            .iter()
                            .filter(|c| c.simulated())
                            .count()
                            >= ct.k as usize;
                        Some(
                            CthresholdUnproven {
                                simulated,
                                ..ct.clone()
                            }
                            .into(),
                        )
                    }
                },
            },
            ProofTree::UncheckedTree(_) => None,
        })
    })?
    .try_into()
    .map_err(|e: &str| ProverError::Unexpected(e.to_string()))
}

/// Set positions for children of a unproven inner node (conjecture, so AND/OR/THRESHOLD)
fn set_positions(uc: UnprovenConjecture) -> Result<UnprovenConjecture, ProverError> {
    let upd_children = uc
        .children()
        .try_mapped(|c| match c {
            ProofTree::UncheckedTree(unch) => Err(ProverError::Unexpected(format!(
                "set_positions: unexpected UncheckedTree: {:?}",
                unch
            ))),
            ProofTree::UnprovenTree(unp) => Ok(unp),
        })?
        .enumerated()
        .mapped(|(idx, utree)| utree.with_position(uc.position().child(idx)).into());
    Ok(match uc {
        UnprovenConjecture::CandUnproven(cand) => cand.with_children(upd_children).into(),
        UnprovenConjecture::CorUnproven(cor) => cor.with_children(upd_children).into(),
        UnprovenConjecture::CthresholdUnproven(ct) => ct.with_children(upd_children).into(),
    })
}

/// If the node is OR marked "real",  mark all but one of its children "simulated"
/// (the node is guaranteed by step 1 to have at least one "real" child).
/// Which particular child is left "real" is not important for security;
/// the choice can be guided by efficiency or convenience considerations.
fn make_cor_children_simulated(cor: CorUnproven) -> Result<CorUnproven, ProverError> {
    let casted_children = cast_to_unp(cor.children)?;
    let first_real_child = casted_children
        .iter()
        .find(|it| it.is_real())
        .ok_or_else(|| {
            ProverError::Unexpected(format!(
                "make_cor_children_simulated: no real child is found amoung: {:?}",
                casted_children
            ))
        })?;
    let children = casted_children
        .clone()
        .mapped(|c| {
            if &c == first_real_child || c.simulated() {
                c
            } else {
                c.with_simulated(true)
            }
        })
        .mapped(|c| c.into());
    Ok(CorUnproven { children, ..cor })
}

fn cast_to_unp(
    children: SigmaConjectureItems<ProofTree>,
) -> Result<SigmaConjectureItems<UnprovenTree>, ProverError> {
    children.try_mapped(|c| {
        if let ProofTree::UnprovenTree(ut) = c {
            Ok(ut)
        } else {
            Err(ProverError::Unexpected(format!(
                "make_cor_children_simulated: expected UnprovenTree got: {:?}",
                c
            )))
        }
    })
}

/// Prover Step 3: This step will change some "real" nodes to "simulated" to make sure each node has
/// the right number of simulated children.
/// In a top-down traversal of the tree, do the following for each node:
fn polish_simulated<P: Prover + ?Sized>(
    _prover: &P,
    unproven_tree: UnprovenTree,
) -> Result<UnprovenTree, ProverError> {
    proof_tree::rewrite(unproven_tree.into(), &|tree| match tree {
        ProofTree::UnprovenTree(ut) => match ut {
            UnprovenTree::UnprovenLeaf(_) => Ok(None),
            UnprovenTree::UnprovenConjecture(conj) => match conj {
                UnprovenConjecture::CandUnproven(cand) => {
                    // If the node is marked "simulated", mark all of its children "simulated"
                    let a: CandUnproven = if cand.simulated {
                        cand.clone().with_children(
                            cast_to_unp(cand.children.clone())?
                                .mapped(|c| c.with_simulated(true).into()),
                        )
                    } else {
                        cand.clone()
                    };
                    Ok(Some(set_positions(a.into())?.into()))
                }
                UnprovenConjecture::CorUnproven(cor) => {
                    // If the node is marked "simulated", mark all of its children "simulated"
                    let o: CorUnproven = if cor.simulated {
                        CorUnproven {
                            children: cast_to_unp(cor.children.clone())?
                                .mapped(|c| c.with_simulated(true).into()),
                            ..cor.clone()
                        }
                    } else {
                        // If the node is OR marked "real",  mark all but one of its children "simulated"
                        make_cor_children_simulated(cor.clone())?
                    };
                    Ok(Some(set_positions(o.into())?.into()))
                }
                UnprovenConjecture::CthresholdUnproven(ct) => {
                    // If the node is marked "simulated", mark all of its children "simulated"
                    let t: CthresholdUnproven = if ct.simulated {
                        CthresholdUnproven {
                            children: cast_to_unp(ct.children.clone())?
                                .mapped(|c| c.with_simulated(true).into()),
                            ..ct.clone()
                        }
                    } else {
                        // If the node is THRESHOLD(k) marked "real", mark all but k of its children "simulated"
                        // (the node is guaranteed, by the previous step, to have at least k "real" children).
                        // Which particular ones are left "real" is not important for security;
                        // the choice can be guided by efficiency or convenience considerations.
                        //
                        // We'll mark the first k real ones real
                        let mut count_of_real = 0;
                        let mut children_indices_to_be_marked_simulated = Vec::new();
                        let unproven_children = cast_to_unp(ct.children.clone())?;
                        for (idx, kid) in unproven_children.clone().enumerated() {
                            if kid.is_real() {
                                count_of_real += 1;
                                if count_of_real >= ct.k {
                                    children_indices_to_be_marked_simulated.push(idx);
                                };
                            };
                        }
                        CthresholdUnproven {
                            children: unproven_children.enumerated().mapped(|(idx, c)| {
                                if children_indices_to_be_marked_simulated.contains(&idx) {
                                    c.with_simulated(true)
                                } else {
                                    c
                                }
                                .into()
                            }),
                            ..ct.clone()
                        }
                    };
                    Ok(Some(set_positions(t.into())?.into()))
                }
            },
        },
        ProofTree::UncheckedTree(_) => Ok(None),
    })?
    .try_into()
    .map_err(|e: &str| ProverError::Unexpected(e.to_string()))
}

fn step4_real_conj(
    uc: UnprovenConjecture,
    hints_bag: &HintsBag,
) -> Result<Option<ProofTree>, ProverError> {
    assert!(uc.is_real());
    match uc {
        // A real AND node has no simulated children
        UnprovenConjecture::CandUnproven(_) => Ok(None),
        //real OR Threshold case
        UnprovenConjecture::CorUnproven(_) | UnprovenConjecture::CthresholdUnproven(_) => {
            let new_children = cast_to_unp(uc.children())?
                .mapped(|c| {
                    if c.is_real() {
                        c
                    } else {
                        // take challenge from previously done proof stored in the hints bag,
                        // or generate random challenge for simulated child
                        let new_challenge: Challenge = hints_bag
                            .proofs()
                            .into_iter()
                            .find(|p| p.position() == c.position())
                            .map(|p| p.challenge().clone())
                            .unwrap_or_else(Challenge::secure_random);
                        c.with_challenge(new_challenge)
                    }
                })
                .mapped(|c| c.into());
            Ok(Some(
                    uc.with_children(new_children).into()
                    // CorUnproven {
                    //     children: new_children,
                    //     ..cor.clone()
                    // }
                    // .into(),
                ))
        }
    }
}

fn step4_simulated_and_conj(cand: CandUnproven) -> Result<Option<ProofTree>, ProverError> {
    assert!(cand.simulated);
    // If the node is AND, then all of its children get e_0 as the challenge
    if let Some(challenge) = cand.challenge_opt.clone() {
        let new_children = cand
            .children
            .clone()
            .mapped(|it| it.with_challenge(challenge.clone()));
        Ok(Some(
            CandUnproven {
                children: new_children,
                ..cand
            }
            .into(),
        ))
    } else {
        Err(ProverError::Unexpected(
            "simulate_and_commit: missing CandUnproven(simulated).challenge".to_string(),
        ))
    }
}

fn step4_simulated_or_conj(cor: CorUnproven) -> Result<Option<ProofTree>, ProverError> {
    // If the node is OR, then each of its children except one gets a fresh uniformly random
    // challenge in {0,1}^t. The remaining child gets a challenge computed as an XOR of the challenges of all
    // the other children and e_0.
    assert!(cor.simulated);
    if let Some(challenge) = cor.challenge_opt.clone() {
        let unproven_children = cast_to_unp(cor.children.clone())?;
        let mut tail: Vec<UnprovenTree> = unproven_children
            .clone()
            .into_iter()
            .skip(1)
            .map(|it| it.with_challenge(Challenge::secure_random()))
            .collect();
        let mut xored_challenge = challenge;
        for it in &tail {
            xored_challenge = xored_challenge.xor(
                it.challenge()
                    .ok_or_else(|| ProverError::Unexpected(format!("no challenge in {:?}", it)))?,
            );
        }
        let head = unproven_children
            .first()
            .clone()
            .with_challenge(xored_challenge);
        let mut new_children = vec![head];
        new_children.append(&mut tail);
        #[allow(clippy::unwrap_used)] // since quantity is preserved unwrap is safe here
        Ok(Some(
            CorUnproven {
                children: new_children
                    .into_iter()
                    .map(|c| c.into())
                    .collect::<Vec<ProofTree>>()
                    .try_into()
                    .unwrap(),
                ..cor
            }
            .into(),
        ))
    } else {
        Err(ProverError::Unexpected(
            "simulate_and_commit: missing CandUnproven(simulated).challenge".to_string(),
        ))
    }
}

fn step4_simulated_threshold_conj(
    ct: CthresholdUnproven,
) -> Result<Option<ProofTree>, ProverError> {
    // The faster algorithm is as follows. Pick n-k fresh uniformly random values
    // q_1, ..., q_{n-k} from {0,1}^t and let q_0=e_0.
    // Viewing 1, 2, ..., n and q_0, ..., q_{n-k} as elements of GF(2^t),
    // evaluate the polynomial Q(x) = sum {q_i x^i} over GF(2^t) at points 1, 2, ..., n
    // to get challenges for child 1, 2, ..., n, respectively.
    assert!(ct.simulated);
    if let Some(challenge) = ct.challenge_opt.clone() {
        let unproven_children = cast_to_unp(ct.children.clone())?;
        let n = ct.children.len();
        let q = Gf2_192Poly::from_byte_array(
            challenge,
            secure_random_bytes(SOUNDNESS_BYTES * (n - ct.k as usize)),
        );
        let new_children = unproven_children
            .enumerated()
            .mapped(|(idx, c)| {
                let one_based_idx = idx + 1;
                let new_challenge = q.evaluate(one_based_idx).into();
                c.with_challenge(new_challenge)
            })
            .mapped(|c| c.into());
        Ok(Some(
            ct.with_polynomial(q).with_children(new_children).into(),
        ))
    } else {
        Err(ProverError::Unexpected(
            "simulate_and_commit: missing CthresholdUnproven(simulated).challenge".to_string(),
        ))
    }
}

fn step5_schnorr(
    us: UnprovenSchnorr,
    hints_bag: &HintsBag,
) -> Result<Option<ProofTree>, ProverError> {
    // Steps 5 & 6: first try pulling out commitment from the hints bag. If it exists proceed with it,
    // otherwise, compute the commitment (if the node is real) or simulate it (if the node is simulated)

    // Step 6 (real leaf -- compute the commitment a or take it from the hints bag)
    let res: ProofTree = match hints_bag
        .commitments()
        .into_iter()
        .find(|c| c.position() == &us.position)
    {
        Some(cmt_hint) => {
            let pt: ProofTree = UnprovenSchnorr {
                commitment_opt: Some(
                    cmt_hint
                        .commitment()
                        .clone()
                        .try_into()
                        .map_err(|e: &str| ProverError::Unexpected(e.to_string()))?,
                ),
                ..us.clone()
            }
            .into();
            pt
        }
        None => {
            if us.simulated {
                // Step 5 (simulated leaf -- complete the simulation)
                if let Some(challenge) = us.challenge_opt.clone() {
                    let (fm, sm) =
                        dlog_protocol::interactive_prover::simulate(&us.proposition, &challenge);
                    Ok(ProofTree::UncheckedTree(
                        UncheckedSchnorr {
                            proposition: us.proposition.clone(),
                            commitment_opt: Some(fm),
                            challenge,
                            second_message: sm,
                        }
                        .into(),
                    ))
                } else {
                    Err(ProverError::SimulatedLeafWithoutChallenge)
                }
            } else {
                // Step 6 (real leaf -- compute the commitment a)
                let (r, commitment) = dlog_protocol::interactive_prover::first_message();
                Ok(ProofTree::UnprovenTree(
                    UnprovenSchnorr {
                        commitment_opt: Some(commitment),
                        randomness_opt: Some(r),
                        ..us.clone()
                    }
                    .into(),
                ))
            }?
        }
    };
    Ok(Some(res))
}

fn step5_diffie_hellman_tuple(
    dhu: UnprovenDhTuple,
    hints_bag: &HintsBag,
) -> Result<Option<ProofTree>, ProverError> {
    //Steps 5 & 6: pull out commitment from the hints bag, otherwise, compute the commitment(if the node is real),
    // or simulate it (if the node is simulated)

    // Step 6 (real leaf -- compute the commitment a or take it from the hints bag)
    let res: Result<ProofTree, _> = hints_bag
        .commitments()
        .iter()
        .find(|c| c.position() == &dhu.position)
        .map(|cmt_hint| {
            Ok(dhu
                .clone()
                .with_commitment(match cmt_hint.commitment() {
                    FirstDlogProverMessage(_) => {
                        return Err(ProverError::Unexpected(
                            "Step 5 & 6 for UnprovenDhTuple: FirstDlogProverMessage is not expected here".to_string(),
                        ))
                    }
                    FirstDhtProverMessage(dhtm) => dhtm.clone(),
                })
                .into())
        })
        .unwrap_or_else(|| {
            if dhu.simulated {
                // Step 5 (simulated leaf -- complete the simulation)
                if let Some(dhu_challenge) = dhu.challenge_opt.clone() {
                    let (fm, sm) = dht_protocol::interactive_prover::simulate(
                        &dhu.proposition,
                        &dhu_challenge,
                    );
                    Ok(UncheckedDhTuple {
                        proposition: dhu.proposition.clone(),
                        commitment_opt: Some(fm),
                        challenge: dhu_challenge,
                        second_message: sm,
                    }
                        .into())
                } else {
                        Err(ProverError::SimulatedLeafWithoutChallenge)
                    }
            } else {
                // Step 6 -- compute the commitment
                let (r, fm) =
                dht_protocol::interactive_prover::first_message(&dhu.proposition);
                Ok(UnprovenDhTuple {
                    commitment_opt: Some(fm),
                    randomness_opt: Some(r),
                    ..dhu.clone()
                }
                    .into())
            }
        });
    Ok(Some(res?))
}

/**
 Prover Step 4: In a top-down traversal of the tree, compute the challenges e for simulated children of every node
 Prover Step 5: For every leaf marked "simulated", use the simulator of the Sigma-protocol for that leaf
 to compute the commitment $a$ and the response z, given the challenge e that is already stored in the leaf.
 Prover Step 6: For every leaf marked "real", use the first prover step of the Sigma-protocol for that leaf to
 compute the commitment a.
*/
fn simulate_and_commit(
    unproven_tree: UnprovenTree,
    hints_bag: &HintsBag,
) -> Result<UnprovenTree, ProverError> {
    proof_tree::rewrite(unproven_tree.into(), &|tree| {
        match tree {
            // Step 4 part 1: If the node is marked "real", jhen each of its simulated children gets a fresh uniformly
            // random challenge in {0,1}^t.
            ProofTree::UnprovenTree(UnprovenTree::UnprovenConjecture(uc)) => {
                if uc.is_real() {
                    step4_real_conj(uc.clone(), hints_bag)
                } else {
                    match uc {
                        // Step 4 part 2: If the node is marked "simulated", let e_0 be the challenge computed for it.
                        // All of its children are simulated, and thus we compute challenges for all
                        // of them, as follows:
                        UnprovenConjecture::CandUnproven(cand) => {
                            step4_simulated_and_conj(cand.clone())
                        }
                        UnprovenConjecture::CorUnproven(cor) => {
                            step4_simulated_or_conj(cor.clone())
                        }
                        UnprovenConjecture::CthresholdUnproven(ct) => {
                            step4_simulated_threshold_conj(ct.clone())
                        }
                    }
                }
            }

            ProofTree::UnprovenTree(UnprovenTree::UnprovenLeaf(UnprovenLeaf::UnprovenSchnorr(
                us,
            ))) => step5_schnorr(us.clone(), hints_bag),

<<<<<<< HEAD
                // Step 6 (real leaf -- compute the commitment a or take it from the hints bag)
                let res: ProofTree = match hints_bag
                    .commitments()
                    .into_iter()
                    .find(|c| c.position() == &us.position)
                {

                    Some(cmt_hint) => {
                        println!("mached hints bag");
                        // println!("own commitment randomnesss is {}",us.randomness_opt.unwrap().clone().truncate_to_u32());
                        let pt: ProofTree =
                            UnprovenSchnorr {
                                commitment_opt: Some(
                                    cmt_hint.commitment().clone().try_into().map_err(
                                        |e: &str| ProverError::Unexpected(e.to_string()),
                                    )?,
                                ),
                                ..us.clone()
                            }
                            .into();
                        pt
                    }
                    None => {
                        if us.simulated {
                            // Step 5 (simulated leaf -- complete the simulation)
                            if let Some(challenge) = us.challenge_opt.clone() {
                                let (fm, sm) = dlog_protocol::interactive_prover::simulate(
                                    &us.proposition,
                                    &challenge,
                                );
                                Ok(ProofTree::UncheckedTree(
                                    UncheckedSchnorr {
                                        proposition: us.proposition.clone(),
                                        commitment_opt: Some(fm),
                                        challenge,
                                        second_message: sm,
                                    }
                                    .into(),
                                ))
                            } else {
                                Err(ProverError::SimulatedLeafWithoutChallenge)
                            }
                        } else {
                            // Step 6 (real leaf -- compute the commitment a)
                            println!("generate commitment");
                            let (r, commitment) =
                                dlog_protocol::interactive_prover::first_message();
                            Ok(ProofTree::UnprovenTree(
                                UnprovenSchnorr {
                                    commitment_opt: Some(commitment),
                                    randomness_opt: Some(r),
                                    ..us.clone()
                                }
                                .into(),
                            ))
                        }?
                    }
                };
                Ok(Some(res))
            }
=======
>>>>>>> 59812a0d
            ProofTree::UnprovenTree(UnprovenTree::UnprovenLeaf(UnprovenLeaf::UnprovenDhTuple(
                dhu,
            ))) => step5_diffie_hellman_tuple(dhu.clone(), hints_bag),
            ProofTree::UncheckedTree(_) => Ok(None),
        }
    })?
    .try_into()
    .map_err(|e: &str| ProverError::Unexpected(e.to_string()))
}

fn step9_real_and(cand: CandUnproven) -> Result<Option<ProofTree>, ProverError> {
    assert!(cand.is_real());
    // If the node is AND, let each of its children have the challenge e_0
    if let Some(challenge) = cand.challenge_opt.clone() {
        let updated = cand
            .clone()
            .children
            .mapped(|child| child.with_challenge(challenge.clone()));
        Ok(Some(cand.with_children(updated).into()))
    } else {
        Err(ProverError::Unexpected(
            "proving: CandUnproven.challenge_opt is empty".to_string(),
        ))
    }
}

fn step9_real_or(cor: CorUnproven) -> Result<Option<ProofTree>, ProverError> {
    assert!(cor.is_real());
    // If the node is OR, it has only one child marked "real".
    // Let this child have the challenge equal to the XOR of the challenges of all
    // the other children and e_0
    if let Some(root_challenge) = &cor.challenge_opt {
        let challenge: Challenge = cor
            .children
            .clone()
            .iter()
            .flat_map(|c| c.challenge())
            .fold(root_challenge.clone(), |acc, c| acc.xor(c));
        let children = cor.children.clone().mapped(|c| match c {
            ProofTree::UnprovenTree(ref ut) if ut.is_real() => c.with_challenge(challenge.clone()),
            _ => c,
        });
        Ok(Some(
            CorUnproven {
                children,
                ..cor.clone()
            }
            .into(),
        ))
    } else {
        Err(ProverError::Unexpected(
            "proving: CorUnproven.challenge_opt is empty".to_string(),
        ))
    }
}

fn step9_real_threshold(ct: CthresholdUnproven) -> Result<Option<ProofTree>, ProverError> {
    assert!(ct.is_real());
    // If the node is THRESHOLD(k), number its children from 1 to no. Let i_1,..., i_{n-k}
    // be the indices of thechildren marked `"simulated" and e_1, ...,  e_{n-k} be
    // their corresponding challenges.
    // Let i_0 = 0. Viewing 0, 1, 2, ..., n and e_0, ..., e_{n-k} as elements of GF(2^t),
    // find (via polynomial interpolation) the lowest-degree polynomial
    // Q(x)=sum_{i=0}^{n-k} a_i x^i  over GF(2^t) that is equal to e_j at i_j
    // for each f from 0 to n-k
    // (this polynomial will have n-k+1 coefficients, and the lowest coefficient
    // will be e_0). For child number i of the node, if the child is marked "real",
    // compute its challenge as Q(i) (if the child is marked
    // "simulated", its challenge is already Q(i), by construction of Q).
    if let Some(challenge) = ct.challenge_opt.clone() {
        let mut points = Vec::new();
        let mut values = Vec::new();
        for (idx, child) in ct.children.clone().enumerated() {
            let one_based_idx = idx + 1;
            let challenge_opt = match child {
                ProofTree::UncheckedTree(ut) => match ut {
                    UncheckedTree::UncheckedLeaf(ul) => Some(ul.challenge()),
                    UncheckedTree::UncheckedConjecture(_) => None,
                },
                ProofTree::UnprovenTree(unpt) => unpt.challenge(),
            };
            if let Some(challenge) = challenge_opt {
                points.append(&mut one_based_idx.to_be_bytes().to_vec());
                values.push(challenge.into());
            };
        }

        let value_at_zero = challenge.into();
        let q = Gf2_192Poly::interpolate(points, values, value_at_zero);

        let new_children = ct.children.clone().enumerated().mapped(|(idx, child)| {
            let one_based_idx = idx + 1;
            match &child {
                ProofTree::UnprovenTree(ut) if ut.is_real() => {
                    child.with_challenge(q.evaluate(one_based_idx).into())
                }
                _ => child,
            }
        });
        Ok(Some(
            ct.with_polynomial(q).with_children(new_children).into(),
        ))
    } else {
        Err(ProverError::Unexpected(
            "proving: CthresholdUnproven.challenge_opt is empty".to_string(),
        ))
    }
}

fn step9_real_schnorr<P: Prover + ?Sized>(
    us: UnprovenSchnorr,
    prover: &P,
) -> Result<Option<ProofTree>, ProverError> {
    assert!(us.is_real());
    // If the node is a leaf marked "real", compute its response according to the second prover step
    // of the Sigma-protocol given the commitment, challenge, and witness, or pull response from the hints bag
    if let Some(challenge) = us.challenge_opt.clone() {
        if let Some(priv_key) = prover
            .secrets()
            .iter()
            .flat_map(|s| match s {
                PrivateInput::DlogProverInput(dl) => vec![dl],
                _ => vec![],
            })
            .find(|prover_input| prover_input.public_image() == us.proposition)
        {
            let z = dlog_protocol::interactive_prover::second_message(
                priv_key,
                us.randomness_opt.ok_or_else(|| {
                    ProverError::Unexpected(format!("empty randomness in {:?}", us))
                })?,
                &challenge,
            );
            Ok(Some(
                UncheckedSchnorr {
                    proposition: us.proposition.clone(),
                    commitment_opt: None,
                    challenge,
                    second_message: z,
                }
                .into(),
            ))
        } else {
            Err(ProverError::SecretNotFound)
        }
    } else {
        Err(ProverError::RealUnprovenTreeWithoutChallenge)
    }
}

fn step9_real_dh_tuple<P: Prover + ?Sized>(
    dhu: UnprovenDhTuple,
    prover: &P,
    hints_bag: &HintsBag,
) -> Result<Option<ProofTree>, ProverError> {
    assert!(dhu.is_real());
    // If the node is a leaf marked "real", compute its response according to the second prover step
    // of the Sigma-protocol given the commitment, challenge, and witness, or pull response from
    // the hints bag
    if let Some(dhu_challenge) = dhu.challenge_opt.clone() {
        let priv_key_opt = prover
            .secrets()
            .iter()
            .find(|s| s.public_image() == dhu.proposition.clone().into());
        let z = match priv_key_opt {
            Some(PrivateInput::DhTupleProverInput(priv_key)) => match hints_bag
                .own_commitments()
                .iter()
                .find(|c| c.position == dhu.position)
            {
                Some(commitment_from_hints_bag) => {
                    dht_protocol::interactive_prover::second_message(
                        priv_key,
                        &commitment_from_hints_bag.secret_randomness,
                        &dhu_challenge,
                    )
                }
                None => dht_protocol::interactive_prover::second_message(
                    priv_key,
                    &dhu.randomness_opt.ok_or_else(|| {
                        ProverError::Unexpected(format!("empty randomness in {:?}", dhu))
                    })?,
                    &dhu_challenge,
                ),
            },
            Some(pi) => {
                return Err(ProverError::Unexpected(format!(
                    "Expected DH prover input in prover secrets, got {:?}",
                    pi
                )))
            }
            None => {
                return Err(ProverError::NotYetImplemented(
                    "when secret not found".to_string(),
                ))
            }
        };
        Ok(Some(
            UncheckedDhTuple {
                proposition: dhu.proposition.clone(),
                commitment_opt: None,
                challenge: dhu_challenge,
                second_message: z,
            }
            .into(),
        ))
    } else {
        Err(ProverError::RealUnprovenTreeWithoutChallenge)
    }
}

/**
 Prover Step 9: Perform a top-down traversal of only the portion of the tree marked "real" in order to compute
 the challenge e for every node marked "real" below the root and, additionally, the response z for every leaf
 marked "real"
*/
fn proving<P: Prover + ?Sized>(
    prover: &P,
    proof_tree: ProofTree,
    hints_bag: &HintsBag,
) -> Result<ProofTree, ProverError> {
    proof_tree::rewrite(proof_tree, &|tree| {
        match &tree {
            ProofTree::UncheckedTree(unch) => match unch {
                UncheckedTree::UncheckedLeaf(_) => Ok(None),
                UncheckedTree::UncheckedConjecture(_) => Err(ProverError::Unexpected(format!(
                    "proving: unexpected {:?}",
                    tree
                ))),
            },

            ProofTree::UnprovenTree(unproven_tree) => match unproven_tree {
                UnprovenTree::UnprovenConjecture(conj) => {
                    if conj.is_real() {
                        match conj {
                            UnprovenConjecture::CandUnproven(cand) => step9_real_and(cand.clone()),
                            UnprovenConjecture::CorUnproven(cor) => step9_real_or(cor.clone()),
                            UnprovenConjecture::CthresholdUnproven(ct) => {
                                step9_real_threshold(ct.clone())
                            }
                        }
                    } else {
                        Ok(None)
                    }
                }

<<<<<<< HEAD
                // If the node is a leaf marked "real", compute its response according to the second prover step
                // of the Sigma-protocol given the commitment, challenge, and witness, or pull response from the hints bag
                UnprovenTree::UnprovenLeaf(unp_leaf) if unp_leaf.is_real() => match unp_leaf {
                    UnprovenLeaf::UnprovenSchnorr(us) => {
                        if let Some(challenge) = us.challenge_opt.clone() {
                            if let Some(priv_key) = prover
                                .secrets()
                                .iter()
                                .flat_map(|s| match s {
                                    PrivateInput::DlogProverInput(dl) => vec![dl],
                                    _ => vec![],
                                })
                                .find(|prover_input| prover_input.public_image() == us.proposition)
                            {
                                let oc=hints_bag.own_commitments().into_iter().find(|comm| comm.position == us.position);
                                let mut z:Option<SecondDlogProverMessage>=None;
                                if oc.is_some() {
                                    z = Some(dlog_protocol::interactive_prover::second_message(
                                        priv_key,
                                        oc.unwrap().secret_randomness.clone(),
                                        &challenge,
                                    ));
                                }else{
                                    z = Some(dlog_protocol::interactive_prover::second_message(
                                        priv_key,
                                        us.randomness_opt.ok_or_else(|| {

                                            ProverError::Unexpected(format!(
                                                "empty randomness in {:?}",
                                                us
                                            ))
                                        })?,
                                        &challenge,
                                    ));
                                }
                                Ok(Some(
                                    UncheckedSchnorr {
                                        proposition: us.proposition.clone(),
                                        commitment_opt: None,
                                        challenge,
                                        second_message: z.unwrap(),
                                    }
                                    .into(),
                                ))
                            } else {
                                let hint = hints_bag.real_proofs().into_iter().find(|comm| comm.position == us.position);
                                if hint!=None {
                                    let unchecked_tree = hint.unwrap().unchecked_tree;
                                    // should be replace with match case
                                    if let UncheckedTree::UncheckedLeaf(UncheckedLeaf::UncheckedSchnorr(unchecked_schnorr)) = unchecked_tree {
                                        Ok(Some(
                                            UncheckedSchnorr {
                                                proposition: us.proposition.clone(),
                                                commitment_opt: None,
                                                challenge,
                                                second_message: unchecked_schnorr.second_message.clone(),
                                            }
                                                .into(),
                                        ))
                                    }else{
                                        Err(ProverError::SecretNotFound)
                                    }
                                } else {
                                    let bs = dlog_group::random_scalar_in_group_range(crypto_utils::secure_rng());
                                    Ok(Some(
                                        UncheckedSchnorr {
                                            proposition: us.proposition.clone(),
                                            commitment_opt: None,
                                            challenge,
                                            second_message: SecondDlogProverMessage { z: bs },
                                        }
                                            .into(),
                                    ))

                                    // Err(ProverError::SecretNotFound)
                                }
=======
                UnprovenTree::UnprovenLeaf(unp_leaf) => {
                    if unp_leaf.is_real() {
                        match unp_leaf {
                            UnprovenLeaf::UnprovenSchnorr(us) => {
                                step9_real_schnorr(us.clone(), prover)
                            }
                            UnprovenLeaf::UnprovenDhTuple(dhu) => {
                                step9_real_dh_tuple(dhu.clone(), prover, hints_bag)
>>>>>>> 59812a0d
                            }
                        }
                    } else {
                        // if the simulated node is proven by someone else, take it from hints bag
                        let res: ProofTree = hints_bag
                            .simulated_proofs()
                            .into_iter()
                            .find(|proof| proof.image == unp_leaf.proposition())
                            .map(|proof| proof.unchecked_tree.into())
                            .unwrap_or_else(|| unp_leaf.clone().into());
                        Ok(Some(res))
                    }
                }
            },
        }
    })
}

fn convert_to_unproven(sb: SigmaBoolean) -> Result<UnprovenTree, ProverError> {
    Ok(match sb {
        SigmaBoolean::ProofOfKnowledge(pok) => match pok {
            SigmaProofOfKnowledgeTree::ProveDhTuple(pdht) => UnprovenDhTuple {
                proposition: pdht,
                commitment_opt: None,
                randomness_opt: None,
                challenge_opt: None,
                simulated: false,
                position: NodePosition::crypto_tree_prefix(),
            }
            .into(),
            SigmaProofOfKnowledgeTree::ProveDlog(prove_dlog) => UnprovenSchnorr {
                proposition: prove_dlog,
                commitment_opt: None,
                randomness_opt: None,
                challenge_opt: None,
                simulated: false,
                position: NodePosition::crypto_tree_prefix(),
            }
            .into(),
        },
        SigmaBoolean::SigmaConjecture(conj) => match conj {
            SigmaConjecture::Cand(cand) => CandUnproven {
                proposition: cand.clone(),
                challenge_opt: None,
                simulated: false,
                children: cand
                    .items
                    .try_mapped(|it| convert_to_unproven(it).map(Into::into))?,
                position: NodePosition::crypto_tree_prefix(),
            }
            .into(),
            SigmaConjecture::Cor(cor) => CorUnproven {
                proposition: cor.clone(),
                challenge_opt: None,
                simulated: false,
                children: cor
                    .items
                    .try_mapped(|it| convert_to_unproven(it).map(Into::into))?,
                position: NodePosition::crypto_tree_prefix(),
            }
            .into(),
            SigmaConjecture::Cthreshold(ct) => CthresholdUnproven {
                proposition: ct.clone(),
                k: ct.k,
                children: ct
                    .children
                    .try_mapped(|it| convert_to_unproven(it).map(Into::into))?,
                polinomial_opt: None,
                challenge_opt: None,
                simulated: false,
                position: NodePosition::crypto_tree_prefix(),
            }
            .into(),
        },
        SigmaBoolean::TrivialProp(_) => {
            return Err(ProverError::Unexpected(
                "TrivialProp is not expected here".to_string(),
            ))
        }
    })
}

fn convert_to_unchecked(tree: ProofTree) -> Result<UncheckedTree, ProverError> {
    match &tree {
        ProofTree::UncheckedTree(unch_tree) => match unch_tree {
            UncheckedTree::UncheckedLeaf(_) => Ok(unch_tree.clone()),
            UncheckedTree::UncheckedConjecture(_) => Err(ProverError::Unexpected(format!(
                "convert_to_unchecked: unexpected {:?}",
                tree
            ))),
        },
        ProofTree::UnprovenTree(unp_tree) => match unp_tree {
            UnprovenTree::UnprovenLeaf(_) => Err(ProverError::Unexpected(format!(
                "convert_to_unchecked: unexpected {:?}",
                tree
            ))),
            UnprovenTree::UnprovenConjecture(conj) => match conj {
                UnprovenConjecture::CandUnproven(cand) => Ok(UncheckedConjecture::CandUnchecked {
                    challenge: cand.challenge_opt.clone().ok_or_else(|| {
                        ProverError::Unexpected(format!("no challenge in {:?}", cand))
                    })?,
                    children: cand.children.clone().try_mapped(convert_to_unchecked)?,
                }
                .into()),
                UnprovenConjecture::CorUnproven(cor) => Ok(UncheckedConjecture::CorUnchecked {
                    challenge: cor.challenge_opt.clone().ok_or_else(|| {
                        ProverError::Unexpected(format!("no challenge in {:?}", cor))
                    })?,
                    children: cor.children.clone().try_mapped(convert_to_unchecked)?,
                }
                .into()),
                UnprovenConjecture::CthresholdUnproven(ct) => {
                    Ok(UncheckedConjecture::CthresholdUnchecked {
                        challenge: ct.challenge_opt.clone().ok_or_else(|| {
                            ProverError::Unexpected(format!("no challenge in {:?}", ct))
                        })?,
                        children: ct.children.clone().try_mapped(convert_to_unchecked)?,
                        k: ct.k,
                        polynomial: ct.polinomial_opt.clone().ok_or_else(|| {
                            ProverError::Unexpected(format!("no polynomial in {:?}", ct))
                        })?,
                    }
                    .into())
                }
            },
        },
    }
}

/// Test prover implementation
pub struct TestProver {
    /// secrets to be used in proofs generation
    pub secrets: Vec<PrivateInput>,
}

impl Prover for TestProver {
    fn secrets(&self) -> &[PrivateInput] {
        self.secrets.as_ref()
    }
}

#[allow(clippy::unwrap_used)]
#[cfg(test)]
mod tests {
    use super::*;
    use crate::sigma_protocol::private_input::DhTupleProverInput;
    use crate::sigma_protocol::private_input::DlogProverInput;
    use ergotree_ir::mir::constant::Constant;
    use ergotree_ir::mir::constant::Literal;
    use ergotree_ir::mir::expr::Expr;
    use ergotree_ir::mir::sigma_and::SigmaAnd;
    use ergotree_ir::mir::sigma_or::SigmaOr;
    use ergotree_ir::types::stype::SType;
    use sigma_test_util::force_any_val;
    use std::convert::TryFrom;
    use std::rc::Rc;

    #[test]
    fn test_prove_true_prop() {
        let bool_true_tree = ErgoTree::try_from(Expr::Const(Constant {
            tpe: SType::SBoolean,
            v: Literal::Boolean(true),
        }))
        .unwrap();
        let message = vec![0u8; 100];

        let prover = TestProver { secrets: vec![] };
        let res = prover.prove(
            &bool_true_tree,
            &Env::empty(),
            Rc::new(force_any_val::<Context>()),
            message.as_slice(),
            &HintsBag::empty(),
        );
        assert!(res.is_ok());
        assert_eq!(res.unwrap().proof, ProofBytes::Empty);
    }

    #[test]
    fn test_prove_false_prop() {
        let bool_false_tree = ErgoTree::try_from(Expr::Const(Constant {
            tpe: SType::SBoolean,
            v: Literal::Boolean(false),
        }))
        .unwrap();
        let message = vec![0u8; 100];

        let prover = TestProver { secrets: vec![] };
        let res = prover.prove(
            &bool_false_tree,
            &Env::empty(),
            Rc::new(force_any_val::<Context>()),
            message.as_slice(),
            &HintsBag::empty(),
        );
        assert!(res.is_err());
        assert_eq!(res.err().unwrap(), ProverError::ReducedToFalse);
    }

    #[test]
    fn test_prove_pk_prop() {
        let secret = DlogProverInput::random();
        let pk = secret.public_image();
        let tree = ErgoTree::try_from(Expr::Const(pk.into())).unwrap();
        let message = vec![0u8; 100];

        let prover = TestProver {
            secrets: vec![PrivateInput::DlogProverInput(secret)],
        };
        let res = prover.prove(
            &tree,
            &Env::empty(),
            Rc::new(force_any_val::<Context>()),
            message.as_slice(),
            &HintsBag::empty(),
        );
        assert!(res.is_ok());
        assert_ne!(res.unwrap().proof, ProofBytes::Empty);
    }

    #[test]
    fn test_prove_pk_and_pk() {
        let secret1 = DlogProverInput::random();
        let secret2 = DlogProverInput::random();
        let pk1 = secret1.public_image();
        let pk2 = secret2.public_image();
        let expr: Expr = SigmaAnd::new(vec![Expr::Const(pk1.into()), Expr::Const(pk2.into())])
            .unwrap()
            .into();
        let tree: ErgoTree = expr.try_into().unwrap();
        let message = vec![0u8; 100];

        let prover = TestProver {
            secrets: vec![secret1.into(), secret2.into()],
        };
        let res = prover.prove(
            &tree,
            &Env::empty(),
            Rc::new(force_any_val::<Context>()),
            message.as_slice(),
            &HintsBag::empty(),
        );
        assert_ne!(res.unwrap().proof, ProofBytes::Empty);
    }

    #[test]
    fn test_prove_pk_and_or() {
        let secret1 = DlogProverInput::random();
        let secret2 = DlogProverInput::random();
        let secret3 = DlogProverInput::random();
        let pk1 = secret1.public_image();
        let pk2 = secret2.public_image();
        let pk3 = secret3.public_image();
        let expr: Expr = SigmaAnd::new(vec![
            Expr::Const(pk1.into()),
            SigmaOr::new(vec![Expr::Const(pk2.into()), Expr::Const(pk3.into())])
                .unwrap()
                .into(),
        ])
        .unwrap()
        .into();
        let tree: ErgoTree = expr.try_into().unwrap();
        let message = vec![0u8; 100];

        let prover = TestProver {
            secrets: vec![secret1.into(), secret2.into()],
        };
        let res = prover.prove(
            &tree,
            &Env::empty(),
            Rc::new(force_any_val::<Context>()),
            message.as_slice(),
            &HintsBag::empty(),
        );
        assert_ne!(res.unwrap().proof, ProofBytes::Empty);
    }

    #[test]
    fn test_prove_pk_or_pk() {
        let secret1 = DlogProverInput::random();
        let secret2 = DlogProverInput::random();
        let pk1 = secret1.public_image();
        let pk2 = secret2.public_image();
        let expr: Expr = SigmaOr::new(vec![Expr::Const(pk1.into()), Expr::Const(pk2.into())])
            .unwrap()
            .into();
        let tree: ErgoTree = expr.try_into().unwrap();
        let message = vec![0u8; 100];

        let prover = TestProver {
            secrets: vec![secret1.into(), secret2.into()],
        };
        let res = prover.prove(
            &tree,
            &Env::empty(),
            Rc::new(force_any_val::<Context>()),
            message.as_slice(),
            &HintsBag::empty(),
        );
        assert_ne!(res.unwrap().proof, ProofBytes::Empty);
    }

    #[test]
    fn test_prove_pk_or_and() {
        let secret1 = DlogProverInput::random();
        let secret2 = DlogProverInput::random();
        let secret3 = DlogProverInput::random();
        let pk1 = secret1.public_image();
        let pk2 = secret2.public_image();
        let pk3 = secret3.public_image();
        let expr: Expr = SigmaOr::new(vec![
            Expr::Const(pk1.into()),
            SigmaAnd::new(vec![Expr::Const(pk2.into()), Expr::Const(pk3.into())])
                .unwrap()
                .into(),
        ])
        .unwrap()
        .into();
        let tree: ErgoTree = expr.try_into().unwrap();
        let message = vec![0u8; 100];

        let prover = TestProver {
            secrets: vec![secret2.into(), secret3.into()],
        };
        let res = prover.prove(
            &tree,
            &Env::empty(),
            Rc::new(force_any_val::<Context>()),
            message.as_slice(),
            &HintsBag::empty(),
        );
        assert_ne!(res.unwrap().proof, ProofBytes::Empty);
    }

    #[test]
    fn test_prove_dht_prop() {
        let secret = DhTupleProverInput::random();
        let pi = secret.public_image();
        let tree = ErgoTree::try_from(Expr::Const(pi.clone().into())).unwrap();
        let message = vec![0u8; 100];

        let prover = TestProver {
            secrets: vec![PrivateInput::DhTupleProverInput(secret)],
        };
        let res = prover.prove(
            &tree,
            &Env::empty(),
            Rc::new(force_any_val::<Context>()),
            message.as_slice(),
            &HintsBag::empty(),
        );
        assert!(res.is_ok());
        assert_ne!(res.unwrap().proof, ProofBytes::Empty);
    }
}<|MERGE_RESOLUTION|>--- conflicted
+++ resolved
@@ -6,12 +6,8 @@
 pub mod hint;
 
 use crate::eval::reduce_to_crypto;
-<<<<<<< HEAD
 use crate::sigma_protocol::{crypto_utils, dht_protocol};
-=======
 use crate::sigma_protocol::crypto_utils::secure_random_bytes;
-use crate::sigma_protocol::dht_protocol;
->>>>>>> 59812a0d
 use crate::sigma_protocol::fiat_shamir::fiat_shamir_hash_fn;
 use crate::sigma_protocol::fiat_shamir::fiat_shamir_tree_to_bytes;
 use crate::sigma_protocol::gf2_192poly::Gf2_192Poly;
@@ -189,6 +185,7 @@
 
     // Prover Step 3: Change some "real" nodes to "simulated" to make sure each node
     // has the right number of simulated children.
+
     let step3 = polish_simulated(prover, step1)?;
     // dbg!(&step3);
 
@@ -218,12 +215,12 @@
 }
 
 /**
- Prover Step 1: This step will mark as "real" every node for which the prover can produce a real proof.
- This step may mark as "real" more nodes than necessary if the prover has more than the minimal
- necessary number of witnesses (for example, more than one child of an OR).
- This will be corrected in the next step.
- In a bottom-up traversal of the tree, do the following for each node:
-*/
+Prover Step 1: This step will mark as "real" every node for which the prover can produce a real proof.
+This step may mark as "real" more nodes than necessary if the prover has more than the minimal
+necessary number of witnesses (for example, more than one child of an OR).
+This will be corrected in the next step.
+In a bottom-up traversal of the tree, do the following for each node:
+ */
 fn mark_real<P: Prover + ?Sized>(
     prover: &P,
     unproven_tree: UnprovenTree,
@@ -238,9 +235,9 @@
                     // else mark it "simulated"
                     let secret_known = hints_bag.real_images().contains(&unp_leaf.proposition())
                         || prover
-                            .secrets()
-                            .iter()
-                            .any(|s| s.public_image() == unp_leaf.proposition());
+                        .secrets()
+                        .iter()
+                        .any(|s| s.public_image() == unp_leaf.proposition());
                     Some(unp_leaf.clone().with_simulated(!secret_known).into())
                 }
                 UnprovenTree::UnprovenConjecture(unp_conj) => match unp_conj {
@@ -254,7 +251,7 @@
                                 simulated,
                                 ..cand.clone()
                             }
-                            .into(),
+                                .into(),
                         )
                     }
                     UnprovenConjecture::CorUnproven(cor) => {
@@ -267,7 +264,7 @@
                                 simulated,
                                 ..cor.clone()
                             }
-                            .into(),
+                                .into(),
                         )
                     }
                     UnprovenConjecture::CthresholdUnproven(ct) => {
@@ -282,7 +279,7 @@
                                 simulated,
                                 ..ct.clone()
                             }
-                            .into(),
+                                .into(),
                         )
                     }
                 },
@@ -290,8 +287,8 @@
             ProofTree::UncheckedTree(_) => None,
         })
     })?
-    .try_into()
-    .map_err(|e: &str| ProverError::Unexpected(e.to_string()))
+        .try_into()
+        .map_err(|e: &str| ProverError::Unexpected(e.to_string()))
 }
 
 /// Set positions for children of a unproven inner node (conjecture, so AND/OR/THRESHOLD)
@@ -427,7 +424,7 @@
                                 } else {
                                     c
                                 }
-                                .into()
+                                    .into()
                             }),
                             ..ct.clone()
                         }
@@ -438,8 +435,8 @@
         },
         ProofTree::UncheckedTree(_) => Ok(None),
     })?
-    .try_into()
-    .map_err(|e: &str| ProverError::Unexpected(e.to_string()))
+        .try_into()
+        .map_err(|e: &str| ProverError::Unexpected(e.to_string()))
 }
 
 fn step4_real_conj(
@@ -470,13 +467,13 @@
                 })
                 .mapped(|c| c.into());
             Ok(Some(
-                    uc.with_children(new_children).into()
-                    // CorUnproven {
-                    //     children: new_children,
-                    //     ..cor.clone()
-                    // }
-                    // .into(),
-                ))
+                uc.with_children(new_children).into()
+                // CorUnproven {
+                //     children: new_children,
+                //     ..cor.clone()
+                // }
+                // .into(),
+            ))
         }
     }
 }
@@ -494,7 +491,7 @@
                 children: new_children,
                 ..cand
             }
-            .into(),
+                .into(),
         ))
     } else {
         Err(ProverError::Unexpected(
@@ -530,7 +527,7 @@
         let mut new_children = vec![head];
         new_children.append(&mut tail);
         #[allow(clippy::unwrap_used)] // since quantity is preserved unwrap is safe here
-        Ok(Some(
+            Ok(Some(
             CorUnproven {
                 children: new_children
                     .into_iter()
@@ -540,7 +537,7 @@
                     .unwrap(),
                 ..cor
             }
-            .into(),
+                .into(),
         ))
     } else {
         Err(ProverError::Unexpected(
@@ -607,7 +604,7 @@
                 ),
                 ..us.clone()
             }
-            .into();
+                .into();
             pt
         }
         None => {
@@ -623,7 +620,7 @@
                             challenge,
                             second_message: sm,
                         }
-                        .into(),
+                            .into(),
                     ))
                 } else {
                     Err(ProverError::SimulatedLeafWithoutChallenge)
@@ -637,7 +634,7 @@
                         randomness_opt: Some(r),
                         ..us.clone()
                     }
-                    .into(),
+                        .into(),
                 ))
             }?
         }
@@ -664,7 +661,7 @@
                     FirstDlogProverMessage(_) => {
                         return Err(ProverError::Unexpected(
                             "Step 5 & 6 for UnprovenDhTuple: FirstDlogProverMessage is not expected here".to_string(),
-                        ))
+                        ));
                     }
                     FirstDhtProverMessage(dhtm) => dhtm.clone(),
                 })
@@ -686,12 +683,12 @@
                     }
                         .into())
                 } else {
-                        Err(ProverError::SimulatedLeafWithoutChallenge)
-                    }
+                    Err(ProverError::SimulatedLeafWithoutChallenge)
+                }
             } else {
                 // Step 6 -- compute the commitment
                 let (r, fm) =
-                dht_protocol::interactive_prover::first_message(&dhu.proposition);
+                    dht_protocol::interactive_prover::first_message(&dhu.proposition);
                 Ok(UnprovenDhTuple {
                     commitment_opt: Some(fm),
                     randomness_opt: Some(r),
@@ -704,12 +701,12 @@
 }
 
 /**
- Prover Step 4: In a top-down traversal of the tree, compute the challenges e for simulated children of every node
- Prover Step 5: For every leaf marked "simulated", use the simulator of the Sigma-protocol for that leaf
- to compute the commitment $a$ and the response z, given the challenge e that is already stored in the leaf.
- Prover Step 6: For every leaf marked "real", use the first prover step of the Sigma-protocol for that leaf to
- compute the commitment a.
-*/
+Prover Step 4: In a top-down traversal of the tree, compute the challenges e for simulated children of every node
+Prover Step 5: For every leaf marked "simulated", use the simulator of the Sigma-protocol for that leaf
+to compute the commitment $a$ and the response z, given the challenge e that is already stored in the leaf.
+Prover Step 6: For every leaf marked "real", use the first prover step of the Sigma-protocol for that leaf to
+compute the commitment a.
+ */
 fn simulate_and_commit(
     unproven_tree: UnprovenTree,
     hints_bag: &HintsBag,
@@ -740,80 +737,17 @@
             }
 
             ProofTree::UnprovenTree(UnprovenTree::UnprovenLeaf(UnprovenLeaf::UnprovenSchnorr(
-                us,
-            ))) => step5_schnorr(us.clone(), hints_bag),
-
-<<<<<<< HEAD
-                // Step 6 (real leaf -- compute the commitment a or take it from the hints bag)
-                let res: ProofTree = match hints_bag
-                    .commitments()
-                    .into_iter()
-                    .find(|c| c.position() == &us.position)
-                {
-
-                    Some(cmt_hint) => {
-                        println!("mached hints bag");
-                        // println!("own commitment randomnesss is {}",us.randomness_opt.unwrap().clone().truncate_to_u32());
-                        let pt: ProofTree =
-                            UnprovenSchnorr {
-                                commitment_opt: Some(
-                                    cmt_hint.commitment().clone().try_into().map_err(
-                                        |e: &str| ProverError::Unexpected(e.to_string()),
-                                    )?,
-                                ),
-                                ..us.clone()
-                            }
-                            .into();
-                        pt
-                    }
-                    None => {
-                        if us.simulated {
-                            // Step 5 (simulated leaf -- complete the simulation)
-                            if let Some(challenge) = us.challenge_opt.clone() {
-                                let (fm, sm) = dlog_protocol::interactive_prover::simulate(
-                                    &us.proposition,
-                                    &challenge,
-                                );
-                                Ok(ProofTree::UncheckedTree(
-                                    UncheckedSchnorr {
-                                        proposition: us.proposition.clone(),
-                                        commitment_opt: Some(fm),
-                                        challenge,
-                                        second_message: sm,
-                                    }
-                                    .into(),
-                                ))
-                            } else {
-                                Err(ProverError::SimulatedLeafWithoutChallenge)
-                            }
-                        } else {
-                            // Step 6 (real leaf -- compute the commitment a)
-                            println!("generate commitment");
-                            let (r, commitment) =
-                                dlog_protocol::interactive_prover::first_message();
-                            Ok(ProofTree::UnprovenTree(
-                                UnprovenSchnorr {
-                                    commitment_opt: Some(commitment),
-                                    randomness_opt: Some(r),
-                                    ..us.clone()
-                                }
-                                .into(),
-                            ))
-                        }?
-                    }
-                };
-                Ok(Some(res))
-            }
-=======
->>>>>>> 59812a0d
+                                                                   us,
+                                                               ))) => step5_schnorr(us.clone(), hints_bag),
+
             ProofTree::UnprovenTree(UnprovenTree::UnprovenLeaf(UnprovenLeaf::UnprovenDhTuple(
-                dhu,
-            ))) => step5_diffie_hellman_tuple(dhu.clone(), hints_bag),
+                                                                   dhu,
+                                                               ))) => step5_diffie_hellman_tuple(dhu.clone(), hints_bag),
             ProofTree::UncheckedTree(_) => Ok(None),
         }
     })?
-    .try_into()
-    .map_err(|e: &str| ProverError::Unexpected(e.to_string()))
+        .try_into()
+        .map_err(|e: &str| ProverError::Unexpected(e.to_string()))
 }
 
 fn step9_real_and(cand: CandUnproven) -> Result<Option<ProofTree>, ProverError> {
@@ -853,7 +787,7 @@
                 children,
                 ..cor.clone()
             }
-            .into(),
+                .into(),
         ))
     } else {
         Err(ProverError::Unexpected(
@@ -918,6 +852,7 @@
 fn step9_real_schnorr<P: Prover + ?Sized>(
     us: UnprovenSchnorr,
     prover: &P,
+    hints_bag: &HintsBag,
 ) -> Result<Option<ProofTree>, ProverError> {
     assert!(us.is_real());
     // If the node is a leaf marked "real", compute its response according to the second prover step
@@ -932,24 +867,68 @@
             })
             .find(|prover_input| prover_input.public_image() == us.proposition)
         {
-            let z = dlog_protocol::interactive_prover::second_message(
-                priv_key,
-                us.randomness_opt.ok_or_else(|| {
-                    ProverError::Unexpected(format!("empty randomness in {:?}", us))
-                })?,
-                &challenge,
-            );
+            let oc = hints_bag.own_commitments().into_iter().find(|comm| comm.position == us.position);
+            let mut z: Option<SecondDlogProverMessage> = None;
+            if oc.is_some() {
+                z = Some(dlog_protocol::interactive_prover::second_message(
+                    priv_key,
+                    oc.unwrap().secret_randomness.clone(),
+                    &challenge,
+                ));
+            } else {
+                z = Some(dlog_protocol::interactive_prover::second_message(
+                    priv_key,
+                    us.randomness_opt.ok_or_else(|| {
+                        ProverError::Unexpected(format!(
+                            "empty randomness in {:?}",
+                            us
+                        ))
+                    })?,
+                    &challenge,
+                ));
+            }
+
             Ok(Some(
                 UncheckedSchnorr {
                     proposition: us.proposition.clone(),
                     commitment_opt: None,
                     challenge,
-                    second_message: z,
-                }
-                .into(),
+                    second_message: z.unwrap(),
+                }
+                    .into(),
             ))
         } else {
-            Err(ProverError::SecretNotFound)
+            let hint = hints_bag.real_proofs().into_iter().find(|comm| comm.position == us.position);
+            if hint != None {
+                let unchecked_tree = hint.unwrap().unchecked_tree;
+                // should be replace with match case
+                if let UncheckedTree::UncheckedLeaf(UncheckedLeaf::UncheckedSchnorr(unchecked_schnorr)) = unchecked_tree {
+                    Ok(Some(
+                        UncheckedSchnorr {
+                            proposition: us.proposition.clone(),
+                            commitment_opt: None,
+                            challenge,
+                            second_message: unchecked_schnorr.second_message.clone(),
+                        }
+                            .into(),
+                    ))
+                } else {
+                    Err(ProverError::SecretNotFound)
+                }
+            } else {
+                let bs = dlog_group::random_scalar_in_group_range(crypto_utils::secure_rng());
+                Ok(Some(
+                    UncheckedSchnorr {
+                        proposition: us.proposition.clone(),
+                        commitment_opt: None,
+                        challenge,
+                        second_message: SecondDlogProverMessage { z: bs },
+                    }
+                        .into(),
+                ))
+
+                // Err(ProverError::SecretNotFound)
+            }
         }
     } else {
         Err(ProverError::RealUnprovenTreeWithoutChallenge)
@@ -995,12 +974,12 @@
                 return Err(ProverError::Unexpected(format!(
                     "Expected DH prover input in prover secrets, got {:?}",
                     pi
-                )))
+                )));
             }
             None => {
                 return Err(ProverError::NotYetImplemented(
                     "when secret not found".to_string(),
-                ))
+                ));
             }
         };
         Ok(Some(
@@ -1010,7 +989,7 @@
                 challenge: dhu_challenge,
                 second_message: z,
             }
-            .into(),
+                .into(),
         ))
     } else {
         Err(ProverError::RealUnprovenTreeWithoutChallenge)
@@ -1018,10 +997,10 @@
 }
 
 /**
- Prover Step 9: Perform a top-down traversal of only the portion of the tree marked "real" in order to compute
- the challenge e for every node marked "real" below the root and, additionally, the response z for every leaf
- marked "real"
-*/
+Prover Step 9: Perform a top-down traversal of only the portion of the tree marked "real" in order to compute
+the challenge e for every node marked "real" below the root and, additionally, the response z for every leaf
+marked "real"
+ */
 fn proving<P: Prover + ?Sized>(
     prover: &P,
     proof_tree: ProofTree,
@@ -1052,93 +1031,14 @@
                     }
                 }
 
-<<<<<<< HEAD
-                // If the node is a leaf marked "real", compute its response according to the second prover step
-                // of the Sigma-protocol given the commitment, challenge, and witness, or pull response from the hints bag
-                UnprovenTree::UnprovenLeaf(unp_leaf) if unp_leaf.is_real() => match unp_leaf {
-                    UnprovenLeaf::UnprovenSchnorr(us) => {
-                        if let Some(challenge) = us.challenge_opt.clone() {
-                            if let Some(priv_key) = prover
-                                .secrets()
-                                .iter()
-                                .flat_map(|s| match s {
-                                    PrivateInput::DlogProverInput(dl) => vec![dl],
-                                    _ => vec![],
-                                })
-                                .find(|prover_input| prover_input.public_image() == us.proposition)
-                            {
-                                let oc=hints_bag.own_commitments().into_iter().find(|comm| comm.position == us.position);
-                                let mut z:Option<SecondDlogProverMessage>=None;
-                                if oc.is_some() {
-                                    z = Some(dlog_protocol::interactive_prover::second_message(
-                                        priv_key,
-                                        oc.unwrap().secret_randomness.clone(),
-                                        &challenge,
-                                    ));
-                                }else{
-                                    z = Some(dlog_protocol::interactive_prover::second_message(
-                                        priv_key,
-                                        us.randomness_opt.ok_or_else(|| {
-
-                                            ProverError::Unexpected(format!(
-                                                "empty randomness in {:?}",
-                                                us
-                                            ))
-                                        })?,
-                                        &challenge,
-                                    ));
-                                }
-                                Ok(Some(
-                                    UncheckedSchnorr {
-                                        proposition: us.proposition.clone(),
-                                        commitment_opt: None,
-                                        challenge,
-                                        second_message: z.unwrap(),
-                                    }
-                                    .into(),
-                                ))
-                            } else {
-                                let hint = hints_bag.real_proofs().into_iter().find(|comm| comm.position == us.position);
-                                if hint!=None {
-                                    let unchecked_tree = hint.unwrap().unchecked_tree;
-                                    // should be replace with match case
-                                    if let UncheckedTree::UncheckedLeaf(UncheckedLeaf::UncheckedSchnorr(unchecked_schnorr)) = unchecked_tree {
-                                        Ok(Some(
-                                            UncheckedSchnorr {
-                                                proposition: us.proposition.clone(),
-                                                commitment_opt: None,
-                                                challenge,
-                                                second_message: unchecked_schnorr.second_message.clone(),
-                                            }
-                                                .into(),
-                                        ))
-                                    }else{
-                                        Err(ProverError::SecretNotFound)
-                                    }
-                                } else {
-                                    let bs = dlog_group::random_scalar_in_group_range(crypto_utils::secure_rng());
-                                    Ok(Some(
-                                        UncheckedSchnorr {
-                                            proposition: us.proposition.clone(),
-                                            commitment_opt: None,
-                                            challenge,
-                                            second_message: SecondDlogProverMessage { z: bs },
-                                        }
-                                            .into(),
-                                    ))
-
-                                    // Err(ProverError::SecretNotFound)
-                                }
-=======
                 UnprovenTree::UnprovenLeaf(unp_leaf) => {
                     if unp_leaf.is_real() {
                         match unp_leaf {
                             UnprovenLeaf::UnprovenSchnorr(us) => {
-                                step9_real_schnorr(us.clone(), prover)
+                                step9_real_schnorr(us.clone(), prover, hints_bag)
                             }
                             UnprovenLeaf::UnprovenDhTuple(dhu) => {
                                 step9_real_dh_tuple(dhu.clone(), prover, hints_bag)
->>>>>>> 59812a0d
                             }
                         }
                     } else {
@@ -1168,7 +1068,7 @@
                 simulated: false,
                 position: NodePosition::crypto_tree_prefix(),
             }
-            .into(),
+                .into(),
             SigmaProofOfKnowledgeTree::ProveDlog(prove_dlog) => UnprovenSchnorr {
                 proposition: prove_dlog,
                 commitment_opt: None,
@@ -1177,7 +1077,7 @@
                 simulated: false,
                 position: NodePosition::crypto_tree_prefix(),
             }
-            .into(),
+                .into(),
         },
         SigmaBoolean::SigmaConjecture(conj) => match conj {
             SigmaConjecture::Cand(cand) => CandUnproven {
@@ -1189,7 +1089,7 @@
                     .try_mapped(|it| convert_to_unproven(it).map(Into::into))?,
                 position: NodePosition::crypto_tree_prefix(),
             }
-            .into(),
+                .into(),
             SigmaConjecture::Cor(cor) => CorUnproven {
                 proposition: cor.clone(),
                 challenge_opt: None,
@@ -1199,7 +1099,7 @@
                     .try_mapped(|it| convert_to_unproven(it).map(Into::into))?,
                 position: NodePosition::crypto_tree_prefix(),
             }
-            .into(),
+                .into(),
             SigmaConjecture::Cthreshold(ct) => CthresholdUnproven {
                 proposition: ct.clone(),
                 k: ct.k,
@@ -1211,12 +1111,12 @@
                 simulated: false,
                 position: NodePosition::crypto_tree_prefix(),
             }
-            .into(),
+                .into(),
         },
         SigmaBoolean::TrivialProp(_) => {
             return Err(ProverError::Unexpected(
                 "TrivialProp is not expected here".to_string(),
-            ))
+            ));
         }
     })
 }
@@ -1242,14 +1142,14 @@
                     })?,
                     children: cand.children.clone().try_mapped(convert_to_unchecked)?,
                 }
-                .into()),
+                    .into()),
                 UnprovenConjecture::CorUnproven(cor) => Ok(UncheckedConjecture::CorUnchecked {
                     challenge: cor.challenge_opt.clone().ok_or_else(|| {
                         ProverError::Unexpected(format!("no challenge in {:?}", cor))
                     })?,
                     children: cor.children.clone().try_mapped(convert_to_unchecked)?,
                 }
-                .into()),
+                    .into()),
                 UnprovenConjecture::CthresholdUnproven(ct) => {
                     Ok(UncheckedConjecture::CthresholdUnchecked {
                         challenge: ct.challenge_opt.clone().ok_or_else(|| {
@@ -1261,7 +1161,7 @@
                             ProverError::Unexpected(format!("no polynomial in {:?}", ct))
                         })?,
                     }
-                    .into())
+                        .into())
                 }
             },
         },
@@ -1302,7 +1202,7 @@
             tpe: SType::SBoolean,
             v: Literal::Boolean(true),
         }))
-        .unwrap();
+            .unwrap();
         let message = vec![0u8; 100];
 
         let prover = TestProver { secrets: vec![] };
@@ -1323,7 +1223,7 @@
             tpe: SType::SBoolean,
             v: Literal::Boolean(false),
         }))
-        .unwrap();
+            .unwrap();
         let message = vec![0u8; 100];
 
         let prover = TestProver { secrets: vec![] };
@@ -1398,8 +1298,8 @@
                 .unwrap()
                 .into(),
         ])
-        .unwrap()
-        .into();
+            .unwrap()
+            .into();
         let tree: ErgoTree = expr.try_into().unwrap();
         let message = vec![0u8; 100];
 
@@ -1455,8 +1355,8 @@
                 .unwrap()
                 .into(),
         ])
-        .unwrap()
-        .into();
+            .unwrap()
+            .into();
         let tree: ErgoTree = expr.try_into().unwrap();
         let message = vec![0u8; 100];
 
