//! Box collection types
use ergo_lib::ergotree_ir::chain;
use wasm_bindgen::prelude::*;

use crate::ergo_box::{ErgoBox, ErgoBoxCandidate};

/// Collection of ErgoBox'es
#[wasm_bindgen]
#[derive(PartialEq, Eq, Debug, Clone)]
pub struct ErgoBoxes(pub(crate) Vec<ErgoBox>);

#[wasm_bindgen]
impl ErgoBoxes {
    /// parse ErgoBox array from json
    #[allow(clippy::boxed_local, clippy::or_fun_call)]
    pub fn from_boxes_json(json_vals: Box<[JsValue]>) -> Result<ErgoBoxes, JsValue> {
        json_vals
            .iter()
            .try_fold(vec![], |mut acc, jb| {
                let b: chain::ergo_box::ErgoBox = if jb.is_string() {
                    let jb_str = jb
                        .as_string()
                        .ok_or(JsValue::from_str("Expected ErgoBox JSON as string"))?;
                    serde_json::from_str(jb_str.as_str())
                } else {
                    jb.into_serde::<chain::ergo_box::ErgoBox>()
                }
                .map_err(|e| {
                    JsValue::from_str(&format!(
                        "Failed to parse ErgoBox from JSON string: {:?} \n with error: {}",
                        jb, e
                    ))
                })?;
                acc.push(b);
                Ok(acc)
            })
            .map(ErgoBoxes::from)
    }
<<<<<<< HEAD
=======

    /// Create a new empty set of ergo boxes
    pub fn empty() -> ErgoBoxes {
        ErgoBoxes(vec![])
    }

>>>>>>> c6919c6a
    /// Create new collection with one element
    #[wasm_bindgen(constructor)]
    pub fn new(b: &ErgoBox) -> ErgoBoxes {
        ErgoBoxes(vec![b.clone()])
    }

    /// Returns the number of elements in the collection
    pub fn len(&self) -> usize {
        self.0.len()
    }

    /// Add an element to the collection
    pub fn add(&mut self, b: &ErgoBox) {
        self.0.push(b.clone());
    }

    /// Returns the element of the collection with a given index
    pub fn get(&self, index: usize) -> ErgoBox {
        self.0[index].clone()
    }

    /// Empty ErgoBoxes
    pub fn empty() -> ErgoBoxes {
        ErgoBoxes(vec![])
    }
}

impl From<Vec<chain::ergo_box::ErgoBox>> for ErgoBoxes {
    fn from(bs: Vec<chain::ergo_box::ErgoBox>) -> Self {
        ErgoBoxes(bs.into_iter().map(ErgoBox::from).collect())
    }
}

impl From<ErgoBoxes> for Vec<chain::ergo_box::ErgoBox> {
    fn from(bs: ErgoBoxes) -> Self {
        bs.0.into_iter()
            .map(chain::ergo_box::ErgoBox::from)
            .collect()
    }
}

/// Collection of ErgoBoxCandidates
#[wasm_bindgen]
#[derive(PartialEq, Eq, Debug, Clone)]
pub struct ErgoBoxCandidates(Vec<ErgoBoxCandidate>);

#[wasm_bindgen]
impl ErgoBoxCandidates {
    /// Create new outputs
    #[wasm_bindgen(constructor)]
    pub fn new(box_candidate: &ErgoBoxCandidate) -> ErgoBoxCandidates {
        ErgoBoxCandidates(vec![box_candidate.clone()])
    }

    /// sometimes it's useful to keep track of an empty list
    /// but keep in mind Ergo transactions need at least 1 output
    pub fn empty() -> ErgoBoxCandidates {
        ErgoBoxCandidates(vec![])
    }

    /// Returns the number of elements in the collection
    pub fn len(&self) -> usize {
        self.0.len()
    }

    /// Returns the element of the collection with a given index
    pub fn get(&self, index: usize) -> ErgoBoxCandidate {
        self.0[index].clone()
    }

    /// Add an element to the collection
    pub fn add(&mut self, b: &ErgoBoxCandidate) {
        self.0.push(b.clone());
    }
}

impl From<ErgoBoxCandidates> for Vec<chain::ergo_box::ErgoBoxCandidate> {
    fn from(v: ErgoBoxCandidates) -> Self {
        v.0.iter().map(|i| i.clone().into()).collect()
    }
}

impl From<Vec<chain::ergo_box::ErgoBoxCandidate>> for ErgoBoxCandidates {
    fn from(v: Vec<chain::ergo_box::ErgoBoxCandidate>) -> Self {
        ErgoBoxCandidates(v.into_iter().map(ErgoBoxCandidate::from).collect())
    }
}

impl From<&ErgoBoxCandidates> for Vec<chain::ergo_box::ErgoBoxCandidate> {
    fn from(v: &ErgoBoxCandidates) -> Self {
        v.0.clone().iter().map(|i| i.clone().into()).collect()
    }
}<|MERGE_RESOLUTION|>--- conflicted
+++ resolved
@@ -36,15 +36,7 @@
             })
             .map(ErgoBoxes::from)
     }
-<<<<<<< HEAD
-=======
 
-    /// Create a new empty set of ergo boxes
-    pub fn empty() -> ErgoBoxes {
-        ErgoBoxes(vec![])
-    }
-
->>>>>>> c6919c6a
     /// Create new collection with one element
     #[wasm_bindgen(constructor)]
     pub fn new(b: &ErgoBox) -> ErgoBoxes {
