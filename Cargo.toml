[workspace]
members = [
    "sigma-test-util",
    "sigma-ser",
    "sigma-util",
    "ergoscript-compiler",
    "ergotree-ir",
    "ergotree-interpreter",
    "ergo-lib",
    "ergo-p2p",
    "ergo-chain-types",
    "ergo-nipopow",
<<<<<<< HEAD
    "ergo-merkle-tree",
=======
    "gf2_192",
>>>>>>> 314764fa
    "bindings/ergo-lib-wasm",
    "bindings/ergo-lib-c-core",
    "bindings/ergo-lib-c",
    "bindings/ergo-lib-jni",
]

[profile.release]
# Tell `rustc` to optimize for small code size.
opt-level = "s"
lto = true<|MERGE_RESOLUTION|>--- conflicted
+++ resolved
@@ -10,11 +10,8 @@
     "ergo-p2p",
     "ergo-chain-types",
     "ergo-nipopow",
-<<<<<<< HEAD
     "ergo-merkle-tree",
-=======
     "gf2_192",
->>>>>>> 314764fa
     "bindings/ergo-lib-wasm",
     "bindings/ergo-lib-c-core",
     "bindings/ergo-lib-c",
